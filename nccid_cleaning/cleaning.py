--- conflicted
+++ resolved
@@ -264,20 +264,6 @@
         patients_df["swabdate"] = pd.to_datetime(
             patients_df["SwabDate"], dayfirst=True, errors="coerce"
         )
-<<<<<<< HEAD
-
-    # Calculate the latest swab date
-    if "swabdate" and "date_of_positive_covid_swab" in patients_df:
-        patients_df["latest_swab_date"] = pd.concat(
-            [
-                patients_df["date_of_positive_covid_swab"],
-                patients_df["swabdate"],
-            ],
-            axis=1,
-        ).max(axis=1)
-
-    return patients_df
-=======
     
         # Calculate the latest swab date
         if "swabdate" and "date_of_positive_covid_swab" in patients_df:
@@ -290,7 +276,6 @@
             ).max(axis=1)
     
         return patients_df
->>>>>>> 18174324
 
 
 def _parse_binary_columns(patients_df: pd.DataFrame) -> pd.DataFrame:
